"""Tests for pytest-cov.

Known issues:

- If py 2 then can have tx for any py 2, but problems if tx for py 3.

- If py 3.0 then can have tx for py 3.0 / 3.1, but problems if tx for py 2.

- If py 3.1 then can have tx for py 3.1, but problems if tx for py 2 or py 3.0.

- For py 3.0 coverage seems to give incorrect results, it reports all
  covered except the one line which it should have actually covered.
  Issue reported upstream, also only problem with pass statement and
  is fine with simple assignment statement.
"""

import sys

import py
import pytest


pytest_plugins = 'pytester', 'cov'

SCRIPT = '''
import sys

def pytest_generate_tests(metafunc):
    for i in range(10):
        metafunc.addcall()

def test_foo():
    assert True
    if sys.version_info[0] > 5:
        assert False
'''

SCRIPT_CHILD = '''
import sys

idx = int(sys.argv[1])

if idx == 0:
    pass
if idx == 1:
    pass
'''

SCRIPT_PARENT = '''
import subprocess
import sys

def pytest_generate_tests(metafunc):
    for i in range(2):
        metafunc.addcall(funcargs=dict(idx=i))

def test_foo(idx):
    out, err = subprocess.Popen(
        [sys.executable, 'child_script.py', str(idx)],
        stdout=subprocess.PIPE,
        stderr=subprocess.PIPE).communicate()

# there is a issue in coverage.py with multiline statements at
# end of file: https://bitbucket.org/ned/coveragepy/issue/293
pass
'''

SCRIPT_FUNCARG = '''
import coverage

def test_foo(cov):
    assert isinstance(cov, coverage.control.coverage)
'''

SCRIPT_FUNCARG_NOT_ACTIVE = '''
def test_foo(cov):
    assert cov is None
'''

MULTIPROCESSING_SCRIPT = '''
import multiprocessing

def target_fn():
    a = True
    return a

def test_run_target():
    p = multiprocessing.Process(target=target_fn)
    p.start()
    p.join()
'''

<<<<<<< HEAD
SCRIPT_RESULT = '8 * 88%'
CHILD_SCRIPT_RESULT = '6 * 100%'
PARENT_SCRIPT_RESULT = '8 * 100%'
=======
SCRIPT_FAIL = '''
def test_fail():
    assert False

'''
>>>>>>> 162ba1a4


def test_central(testdir):
    script = testdir.makepyfile(SCRIPT)

    result = testdir.runpytest('-v',
                               '--cov=%s' % script.dirpath(),
                               '--cov-report=term-missing',
                               script)

    result.stdout.fnmatch_lines([
        '*- coverage: platform *, python * -*',
        'test_central * %s *' % SCRIPT_RESULT,
        '*10 passed*'
        ])
    assert result.ret == 0


def test_no_cov_on_fail(testdir):
    script = testdir.makepyfile(SCRIPT_FAIL)

    result = testdir.runpytest('-v',
                               '--cov=%s' % script.dirpath(),
                               '--cov-report=term-missing',
                               '--no-cov-on-fail',
                               script)

    assert 'coverage: platform' not in result.stdout.str()
    result.stdout.fnmatch_lines(['*1 failed*'])


def test_dist_collocated(testdir):
    script = testdir.makepyfile(SCRIPT)

    result = testdir.runpytest('-v',
                               '--cov=%s' % script.dirpath(),
                               '--cov-report=term-missing',
                               '--dist=load',
                               '--tx=2*popen',
                               script)

    result.stdout.fnmatch_lines([
        '*- coverage: platform *, python * -*',
        'test_dist_collocated * %s *' % SCRIPT_RESULT,
        '*10 passed*'
        ])
    assert result.ret == 0


@pytest.mark.xfail(sys.platform == 'win32' and sys.version_info[:2] < (3, 4),
                   reason='path rewrite in cov_core is somehow broken')
def test_dist_not_collocated(testdir):
    script = testdir.makepyfile(SCRIPT)
    dir1 = testdir.mkdir('dir1')
    dir2 = testdir.mkdir('dir2')

    result = testdir.runpytest('-v',
                               '--cov=%s' % script.dirpath(),
                               '--cov-report=term-missing',
                               '--dist=load',
                               '--tx=popen//chdir=%s' % dir1,
                               '--tx=popen//chdir=%s' % dir2,
                               '--rsyncdir=%s' % script.basename,
                               script)

    result.stdout.fnmatch_lines([
        '*- coverage: platform *, python * -*',
        'test_dist_not_collocated * %s *' % SCRIPT_RESULT,
        '*10 passed*'
        ])
    assert result.ret == 0


def test_central_subprocess(testdir):
    scripts = testdir.makepyfile(parent_script=SCRIPT_PARENT,
                                 child_script=SCRIPT_CHILD)
    parent_script = scripts.dirpath().join('parent_script.py')

    result = testdir.runpytest('-v',
                               '--cov=%s' % scripts.dirpath(),
                               '--cov-report=term-missing',
                               parent_script)

    result.stdout.fnmatch_lines([
        '*- coverage: platform *, python * -*',
        'child_script * %s *' % CHILD_SCRIPT_RESULT,
        'parent_script * %s *' % PARENT_SCRIPT_RESULT,
        ])
    assert result.ret == 0


def test_dist_subprocess_collocated(testdir):
    scripts = testdir.makepyfile(parent_script=SCRIPT_PARENT,
                                 child_script=SCRIPT_CHILD)
    parent_script = scripts.dirpath().join('parent_script.py')

    result = testdir.runpytest('-v',
                               '--cov=%s' % scripts.dirpath(),
                               '--cov-report=term-missing',
                               '--dist=load',
                               '--tx=2*popen',
                               parent_script)

    result.stdout.fnmatch_lines([
        '*- coverage: platform *, python * -*',
        'child_script * %s *' % CHILD_SCRIPT_RESULT,
        'parent_script * %s *' % PARENT_SCRIPT_RESULT,
        ])
    assert result.ret == 0


@pytest.mark.xfail(sys.platform == 'win32' and sys.version_info[:2] < (3, 4),
                   reason='path rewrite in cov_core is somehow broken')
def test_dist_subprocess_not_collocated(testdir, tmpdir):
    scripts = testdir.makepyfile(parent_script=SCRIPT_PARENT,
                                 child_script=SCRIPT_CHILD)
    parent_script = scripts.dirpath().join('parent_script.py')
    child_script = scripts.dirpath().join('child_script.py')

    dir1 = tmpdir.mkdir('dir1')
    dir2 = tmpdir.mkdir('dir2')

    result = testdir.runpytest('-v',
                               '--cov=%s' % scripts.dirpath(),
                               '--cov-report=term-missing',
                               '--dist=load',
                               '--tx=popen//chdir=%s' % dir1,
                               '--tx=popen//chdir=%s' % dir2,
                               '--rsyncdir=%s' % child_script,
                               '--rsyncdir=%s' % parent_script,
                               parent_script)

    result.stdout.fnmatch_lines([
        '*- coverage: platform *, python * -*',
        'child_script * %s *' % CHILD_SCRIPT_RESULT,
        'parent_script * %s *' % PARENT_SCRIPT_RESULT,
        ])
    assert result.ret == 0


def test_empty_report(testdir):
    script = testdir.makepyfile(SCRIPT)

    result = testdir.runpytest('-v',
                               '--cov=non_existent_module',
                               '--cov-report=term-missing',
                               script)

    result.stdout.fnmatch_lines([
        '*- coverage: platform *, python * -*',
        '*10 passed*'
        ])
    assert result.ret == 0
    matching_lines = [line for line in result.outlines if '%' in line]
    assert not matching_lines


@pytest.mark.xfail(reason='This tests expects a Python installation without '
                          'pytest-cov installed. Maybe we can simulate this '
                          'with a virtualenv')
def test_dist_missing_data(testdir):
    script = testdir.makepyfile(SCRIPT)

    result = testdir.runpytest('-v',
                               '--cov=%s' % script.dirpath(),
                               '--cov-report=term-missing',
                               '--dist=load',
                               '--tx=popen//python=%s' % sys.executable,
                               script)

    result.stdout.fnmatch_lines([
        '*- coverage: failed slaves -*'
        ])
    assert result.ret == 0


def test_funcarg(testdir):
    script = testdir.makepyfile(SCRIPT_FUNCARG)

    result = testdir.runpytest('-v',
                               '--cov=%s' % script.dirpath(),
                               '--cov-report=term-missing',
                               script)

    result.stdout.fnmatch_lines([
        '*- coverage: platform *, python * -*',
        'test_funcarg * 3 * 100%*',
        '*1 passed*'
        ])
    assert result.ret == 0


def test_funcarg_not_active(testdir):
    script = testdir.makepyfile(SCRIPT_FUNCARG_NOT_ACTIVE)

    result = testdir.runpytest('-v',
                               script)

    result.stdout.fnmatch_lines([
        '*1 passed*'
        ])
    assert result.ret == 0


@pytest.mark.xfail(sys.platform == 'win32' and sys.version_info[0] < 3,
                   reason='multiprocessing coverage does not work '
                          'right now on Windows with Python 2')
def test_multiprocessing_subprocess(testdir):
    py.test.importorskip('multiprocessing.util')

    script = testdir.makepyfile(MULTIPROCESSING_SCRIPT)

    result = testdir.runpytest('-v',
                               '--cov=%s' % script.dirpath(),
                               '--cov-report=term-missing',
                               script)

    result.stdout.fnmatch_lines([
        '*- coverage: platform *, python * -*',
        'test_multiprocessing_subprocess * 8 * 100%*',
        '*1 passed*'
        ])
    assert result.ret == 0<|MERGE_RESOLUTION|>--- conflicted
+++ resolved
@@ -90,17 +90,16 @@
     p.join()
 '''
 
-<<<<<<< HEAD
+
+SCRIPT_FAIL = '''
+def test_fail():
+    assert False
+
+'''
+
 SCRIPT_RESULT = '8 * 88%'
 CHILD_SCRIPT_RESULT = '6 * 100%'
 PARENT_SCRIPT_RESULT = '8 * 100%'
-=======
-SCRIPT_FAIL = '''
-def test_fail():
-    assert False
-
-'''
->>>>>>> 162ba1a4
 
 
 def test_central(testdir):
